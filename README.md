--- conflicted
+++ resolved
@@ -1,12 +1,7 @@
-<<<<<<< HEAD
-# MCPCan
-
-=======
 # MCPCAN：A lightweight MCP service management platform built on a containerized architecture.
 <p align="Left">
    <strong>English</strong> | <a href="./README.cn.md">中文版</a> 
 </p>
->>>>>>> d47571df
 <div align="center">
   <img src="https://img.shields.io/badge/Next.js-15.5.4-black?style=for-the-badge&logo=next.js" alt="Next.js"/>
   <img src="https://img.shields.io/badge/TypeScript-5.0-blue?style=for-the-badge&logo=typescript" alt="TypeScript"/>
@@ -36,28 +31,17 @@
 </div>
 
 
-<<<<<<< HEAD
 ## What is MCPCan?
-=======
-## 🚀 Overview
->>>>>>> d47571df
 
 MCPCan is an open-source platform focused on efficient management of MCP (Model Context Protocol) services, providing DevOps and development teams with comprehensive MCP service lifecycle management capabilities through a modern web interface.
 
-<<<<<<< HEAD
 MCPCan supports multi-protocol compatibility and conversion, enabling seamless integration between different MCP service architectures while providing visual monitoring, security authentication, and one-stop deployment capabilities.
-=======
-MCP CAN is an open-source, lightweight back-end platform focused on agile management of MCP services. It supports converting the stdio configuration protocol to the SSE protocol and combining it with a token verification mechanism to help users manage and organize MCP services efficiently and securely. It also supports rapid deployment and remote access of local MCP services based on containerization technology, and supports centralized configuration management of external MCP services. Its core functions are designed around "ease of deployment" and "basic management capabilities".
-<img width="1847" height="900" alt="image" src="https://github.com/user-attachments/assets/efe4c922-cb2a-4f18-a9e4-5115ade21506" />
->>>>>>> d47571df
 
 <div align="center">
   <img width="1879" height="896" alt="MCPCan Dashboard" src="https://github.com/user-attachments/assets/ee804f92-7e69-419b-8cfc-d5676783fe3d" />
 </div>
 
 ## ✨ Key Features
-
-<<<<<<< HEAD
 - **🎯 Unified Management**: Centralized management of all MCP service instances and configurations
 - **🔄 Protocol Conversion**: Supports seamless conversion between various MCP protocols
 - **📊 Real-time Monitoring**: Provides detailed service status and performance monitoring
@@ -78,91 +62,12 @@
 ```bash
 # Install Helm Chart repository
 helm repo add mcpcan https://kymo-mcp.github.io/mcpcan-deploy/
-=======
-
-# ✨ Key Features
-## 🚀1. Containerized Agile Deployment: Focusing on Rapid Code Package Deployment
-
-Leveraging a standardized container environment (pre-installed with Node.js and Python runtime), it supports lightweight deployment of MCP services, including:
-
-- **Code Package Upload**: Directly upload locally written MCP service code packages (e.g., .zip format), and the platform automatically unzips and adapts them to the container runtime environment;
-- **Storage Volume Mounting**: By mounting external storage volumes, code files are synchronized to the container, suitable for scenarios requiring frequent code updates;
-- **Toolkit Deployment**: Provides official Node.js and Python toolkits, allowing developers to deploy code with a single click via command-line tools.
-
-
-## 🔗2. Protocol Conversion: Enabling Remote Access to Local Services
-
-A built-in protocol conversion gateway supports automatically converting local MCP service interactions based on the "standard input/output (stdio) protocol" to the "streamable HTTP protocol," achieving the following without manual code modification:
-
-- Quickly mapping local services to remotely accessible HTTP endpoints;
-- External systems can call local MCP services via HTTP requests, solving cross-network access challenges.
-
-
-## 🛡️3. Access Modes: Covering Basic Management Needs
-
-The platform offers three access modes, focusing on core management scenarios with clearly defined functional boundaries:
-
-### (1) Direct Connection Mode: External MCP Configuration Management
-Used for centralized management of configurations for "externally accessible MCP services," supporting the input of connection parameters (such as address, port, protocol version) for external MCP services, which are then stored as configuration items. No other additional functions (such as status monitoring or call statistics) are provided.
-
-
-### (2) Proxy Mode: Unified Access Entry Point
-External MCP services are accessed externally through the platform's proxy. Core capabilities include:
-
-- Hiding the service's true connection information (such as IP address, port, and token) to reduce exposure risks;
-- Restricting access permissions for specified terminals based on basic access control;
-- Providing access logs to trace request sources and call details.
-
-
-### (3) Managed Mode: Platform Provides Runtime Environment + SSE Protocol Adaptation
-
-The MCP service is fully deployed in the container provided by the platform. In addition to basic management capabilities, protocol conversion and adaptation are added, specifically supporting:
-
-- **Automatic Protocol Conversion**: For managed MCP services, the interaction method based on the "Standard Input/Output (stdio) protocol" is automatically converted to the "SSE (Server-Sent Events) protocol," without the need for additional development of adaptation;
-- **Unified SSE Access Address**: After successful deployment, an external access address based on the SSE protocol is automatically generated. External systems can directly interact with the MCP service using the SSE protocol through this address;
-- Container lifecycle management (start/stop/restart);
-- Real-time viewing of runtime logs (such as error logs and output logs).
->>>>>>> d47571df
 
 # Update Helm repository
 helm repo update mcpcan
 
-<<<<<<< HEAD
 # Install latest version
 helm install mcpcan mcpcan/mcpcan-deploy
-=======
-## 🛠️ Technology Stack
-
-
-## 🏗️ Architecture
-
-### System Architecture
-                                                   ┌──────────────────────────────┐
-                                                   │         Web Console          │
-                                                   │ (Admin Interface / Frontend) │
-                                                   └──────────────────────────────┘
-                                                                 │
-                                                                 ▼
-                                    ┌───────────────────────────────────────────────┐
-                                    │             MCP Management Service            │
-                                    │ (Instance / Template / Environment Mgmt)      │
-                                    └───────────────────────────────────────────────┘
-                                          │             │             │
-                                          │             │             │
-                                          ▼             ▼             ▼
-        ┌────────────────────────┐   ┌────────────────────────┐   ┌────────────────────────┐
-        │ Protocol Gateway       │   │ Container Orchestration│   │ PostgreSQL Database    │
-        │ (stdio ↔ HTTP / SSE)   │   │ (Kubernetes Cluster)   │   │ (Configs, States, etc.)│
-        └────────────────────────┘   └────────────────────────┘   └────────────────────────┘
-                                          │
-                                          │
-                                          ▼
-        ┌────────────────────────┐   ┌────────────────────────┐   ┌────────────────────────┐
-        │ Code Package Repository│   │ Market Case Library    │   │ Available Case Library │
-        │ (User-uploaded MCP     │   │ (BigModel / Modelscope)│   │ (AutoNavi / Calculator)│
-        │  Service Packages)     │   │                        │   │                        │
-        └────────────────────────┘   └────────────────────────┘   └────────────────────────┘
->>>>>>> d47571df
 
 # Deploy with public IP
 helm install mcpcan mcpcan/mcpcan-deploy \
@@ -170,7 +75,6 @@
   --set infrastructure.mysql.auth.rootPassword=secure-password \
   --set infrastructure.redis.auth.password=secure-password
 
-<<<<<<< HEAD
 # Deploy with domain name
 helm install mcpcan mcpcan/mcpcan-deploy \
   --set global.domain=mcp.example.com \
@@ -179,14 +83,6 @@
 ```
 
 ## Components
-=======
-### 1. Why choose MCPCAN instead of other management platforms?
-MCPCAN is an open-source management platform designed specifically for the MCP service ecosystem, unlike general-purpose admin systems.
-It supports MCP stdio ↔ SSE protocol conversion, three connection modes, and visualized traffic monitoring, enabling end-to-end management from configuration to distribution.
-Compared to other platforms, MCPcAN focuses on unified management of large-model toolchains and intelligent services, making development and operations more efficient and secure.
-
-### 2. What unique advantages does MCPCAN have compared to similar products?
->>>>>>> d47571df
 
 MCPCan consists of multiple key components, which collectively form the functional framework of MCPCan, providing users with comprehensive MCP service management capabilities.
 
@@ -214,7 +110,6 @@
 - **Database**: MySQL, Redis
 - **Container**: Docker, Kubernetes
 
-<<<<<<< HEAD
 ## Third-party Projects
 
 - [mcpcan-deploy](https://github.com/Kymo-MCP/mcpcan-deploy) - Official Helm charts source repository for MCPCan
@@ -234,18 +129,6 @@
 If you discover a security vulnerability, please refer to our [Security Policy](SECURITY.md) for responsible disclosure guidelines.
 
 ## License
-=======
-
-### 3. In what scenarios is MCPCAN suitable?
-
-MCPCAN is ideal for scenarios requiring centralized management of multiple MCP services, including but not limited to:
-
-- Individual/Small Team MCP Service Development: Quickly deploy local code as a remote SSE protocol service for real-time data push testing or small application calls;
-
-- External MCP Service Configuration Archiving: Centrally manage connection information for multiple external MCP services, avoiding scattered and lost configurations;
-
-- Lightweight Real-Time API Deployment: Convert MCP services into SSE protocol APIs for use by small systems that need to obtain real-time data (such as front-end real-time dashboards, simple monitoring tools).
->>>>>>> d47571df
 
 Copyright (c) 2024-2025 MCPCan Team, All rights reserved.
 
@@ -255,7 +138,6 @@
 
 Unless required by applicable law or agreed to in writing, software distributed under the License is distributed on an "AS IS" BASIS, WITHOUT WARRANTIES OR CONDITIONS OF ANY KIND, either express or implied. See the License for the specific language governing permissions and limitations under the License.
 
-<<<<<<< HEAD
 ## Community & Support
 
 - 📖 [Documentation](https://kymo-mcp.github.io/mcpcan-deploy/)
@@ -267,9 +149,4 @@
 
 - Thanks to the [MCP Protocol](https://modelcontextprotocol.io/) community
 - Thanks to all contributors and supporters
-- Special thanks to the open-source projects that make MCPCan possible
-=======
-## 🙌 Acknowledgements  
-- Thanks to the open-source libraries or frameworks used  
-- Thanks to contributors and supporters  
->>>>>>> d47571df
+- Special thanks to the open-source projects that make MCPCan possible